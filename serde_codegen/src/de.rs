use std::collections::HashSet;

use aster;

use syntax::ast::{
    self,
    EnumDef,
    Ident,
    Item,
    MetaItem,
};
use syntax::codemap::Span;
use syntax::ext::base::{Annotatable, ExtCtxt};
use syntax::ext::build::AstBuilder;
use syntax::ptr::P;

use attr::{self, ContainerAttrs};
use field;

pub fn expand_derive_deserialize(
    cx: &mut ExtCtxt,
    span: Span,
    meta_item: &MetaItem,
    annotatable: &Annotatable,
    push: &mut FnMut(Annotatable)
) {
    let item = match *annotatable {
        Annotatable::Item(ref item) => item,
        _ => {
            cx.span_err(
                meta_item.span,
                "`#[derive(Deserialize)]` may only be applied to structs and enums");
            return;
        }
    };

    let builder = aster::AstBuilder::new().span(span);

    let generics = match item.node {
        ast::ItemStruct(_, ref generics) => generics,
        ast::ItemEnum(_, ref generics) => generics,
        _ => {
            cx.span_err(
                meta_item.span,
                "`#[derive(Deserialize)]` may only be applied to structs and enums");
            return;
        }
    };

    let impl_generics = builder.from_generics(generics.clone())
        .add_ty_param_bound(
            builder.path().global().ids(&["serde", "de", "Deserialize"]).build()
        )
        .build();

    let ty = builder.ty().path()
        .segment(item.ident).with_generics(impl_generics.clone()).build()
        .build();

    let body = match deserialize_body(cx, &builder, &item, &impl_generics, ty.clone()) {
        Ok(body) => body,
        Err(()) => {
            // An error occured, but it should have been reported already.
            return;
        }
    };

    let where_clause = &impl_generics.where_clause;

    let impl_item = quote_item!(cx,
        impl $impl_generics ::serde::de::Deserialize for $ty $where_clause {
            fn deserialize<__D>(deserializer: &mut __D) -> ::std::result::Result<$ty, __D::Error>
                where __D: ::serde::de::Deserializer,
            {
                $body
            }
        }
    ).unwrap();

    push(Annotatable::Item(impl_item))
}

fn deserialize_body(
    cx: &ExtCtxt,
    builder: &aster::AstBuilder,
    item: &Item,
    impl_generics: &ast::Generics,
    ty: P<ast::Ty>,
<<<<<<< HEAD
) -> P<ast::Expr> {
    let container_attrs = field::container_attrs(cx, item);
=======
) -> Result<P<ast::Expr>, ()> {
    // Note: While we don't have any container attributes, we still want to try to
    // parse them so we can report a proper error if we get passed an unknown attribute.
    let _ = try!(field::container_attrs(cx, item));
>>>>>>> 8df841f0

    match item.node {
        ast::ItemStruct(ref variant_data, _) => {
            deserialize_item_struct(
                cx,
                builder,
                item,
                impl_generics,
                ty,
                item.span,
                variant_data,
                &container_attrs,
            )
        }
        ast::ItemEnum(ref enum_def, _) => {
            deserialize_item_enum(
                cx,
                builder,
                item.ident,
                impl_generics,
                ty,
                enum_def,
                &container_attrs,
            )
        }
        _ => {
            cx.span_bug(item.span,
                        "expected ItemStruct or ItemEnum in #[derive(Deserialize)]")
        }
    }
}

fn deserialize_item_struct(
    cx: &ExtCtxt,
    builder: &aster::AstBuilder,
    item: &Item,
    impl_generics: &ast::Generics,
    ty: P<ast::Ty>,
    span: Span,
    variant_data: &ast::VariantData,
<<<<<<< HEAD
    container_attrs: &ContainerAttrs,
) -> P<ast::Expr> {
=======
) -> Result<P<ast::Expr>, ()> {
>>>>>>> 8df841f0
    match *variant_data {
        ast::VariantData::Unit(_) => {
            deserialize_unit_struct(
                cx,
                &builder,
                item.ident,
            )
        }
        ast::VariantData::Tuple(ref fields, _) if fields.len() == 1 => {
            deserialize_newtype_struct(
                cx,
                &builder,
                item.ident,
                impl_generics,
                ty,
            )
        }
        ast::VariantData::Tuple(ref fields, _) => {
            if fields.iter().any(|field| !field.node.kind.is_unnamed()) {
                cx.span_bug(span, "tuple struct has named fields")
            }

            deserialize_tuple_struct(
                cx,
                &builder,
                item.ident,
                impl_generics,
                ty,
                fields.len(),
            )
        }
        ast::VariantData::Struct(ref fields, _) => {
            if fields.iter().any(|field| field.node.kind.is_unnamed()) {
                cx.span_bug(span, "struct has unnamed fields")
            }

            deserialize_struct(
                cx,
                &builder,
                item.ident,
                impl_generics,
                ty,
                fields,
                container_attrs,
            )
        }
    }
}


// Build `__Visitor<A, B, ...>(PhantomData<A>, PhantomData<B>, ...)`
fn deserialize_visitor(
    builder: &aster::AstBuilder,
    trait_generics: &ast::Generics,
    forward_ty_params: Vec<ast::TyParam>,
    forward_tys: Vec<P<ast::Ty>>
) -> Result<(P<ast::Item>, P<ast::Ty>, P<ast::Expr>, ast::Generics), ()> {
    if trait_generics.ty_params.is_empty() && forward_tys.is_empty() {
        Ok((
            builder.item().tuple_struct("__Visitor").build(),
            builder.ty().id("__Visitor"),
            builder.expr().id("__Visitor"),
            trait_generics.clone(),
        ))
    } else {
        let placeholders : Vec<_> = trait_generics.ty_params.iter()
            .map(|t| builder.ty().id(t.ident))
            .collect();
        let mut trait_generics = trait_generics.clone();
        let mut ty_params = forward_ty_params.clone();
        ty_params.extend(trait_generics.ty_params.into_vec());
        trait_generics.ty_params = P::from_vec(ty_params);

        Ok((
            builder.item().tuple_struct("__Visitor")
                .generics().with(trait_generics.clone()).build()
                .with_tys({
                    let lifetimes = trait_generics.lifetimes.iter()
                        .map(|lifetime_def| {
                            builder.ty()
                                .phantom_data()
                                .ref_().lifetime(lifetime_def.lifetime.name)
                                .ty()
                                .unit()
                        });

                    let ty_params = trait_generics.ty_params.iter()
                        .map(|ty_param| {
                            builder.ty()
                                .phantom_data()
                                .id(ty_param.ident)
                        });

                    lifetimes.chain(ty_params)
                })
                .build(),
            builder.ty().path()
                .segment("__Visitor").with_generics(trait_generics.clone()).build()
                .build(),
            builder.expr().call()
                .path().segment("__Visitor")
                .with_tys(forward_tys)
                .with_tys(placeholders)
                .build().build()
                .with_args({
                    let len = trait_generics.lifetimes.len() + trait_generics.ty_params.len();

                    (0 .. len).map(|_| builder.expr().phantom_data())
                })
                .build(),
            trait_generics,
        ))
    }
}

fn deserializer_ty_param(builder: &aster::AstBuilder) -> ast::TyParam {
    builder.ty_param("__D")
        .trait_bound(builder.path()
                     .global()
                     .segment("serde").build()
                     .segment("de").build()
                     .id("Deserializer")
                     .build())
        .build()
        .build()
}

fn deserializer_ty_arg(builder: &aster::AstBuilder) -> P<ast::Ty>{
    builder.ty().id("__D")
}

fn deserialize_unit_struct(
    cx: &ExtCtxt,
    builder: &aster::AstBuilder,
    type_ident: Ident,
) -> Result<P<ast::Expr>, ()> {
    let type_name = builder.expr().str(type_ident);

    Ok(quote_expr!(cx, {
        struct __Visitor;

        impl ::serde::de::Visitor for __Visitor {
            type Value = $type_ident;

            #[inline]
            fn visit_unit<E>(&mut self) -> ::std::result::Result<$type_ident, E>
                where E: ::serde::de::Error,
            {
                Ok($type_ident)
            }

            #[inline]
            fn visit_seq<V>(&mut self, mut visitor: V) -> ::std::result::Result<$type_ident, V::Error>
                where V: ::serde::de::SeqVisitor,
            {
                try!(visitor.end());
                self.visit_unit()
            }
        }

<<<<<<< HEAD
        deserializer.deserialize_unit_struct($type_name, __Visitor)
    })
=======
        deserializer.visit_unit_struct($type_name, __Visitor)
    }))
>>>>>>> 8df841f0
}

fn deserialize_newtype_struct(
    cx: &ExtCtxt,
    builder: &aster::AstBuilder,
    type_ident: Ident,
    impl_generics: &ast::Generics,
    ty: P<ast::Ty>,
) -> Result<P<ast::Expr>, ()> {
    let where_clause = &impl_generics.where_clause;

    let (visitor_item, visitor_ty, visitor_expr, visitor_generics) = try!(deserialize_visitor(
        builder,
        impl_generics,
        vec![deserializer_ty_param(builder)],
        vec![deserializer_ty_arg(builder)],
    ));

    let visit_seq_expr = deserialize_seq(
        cx,
        builder,
        builder.path().id(type_ident).build(),
        1,
    );

    let type_name = builder.expr().str(type_ident);

    Ok(quote_expr!(cx, {
        $visitor_item

        impl $visitor_generics ::serde::de::Visitor for $visitor_ty $where_clause {
            type Value = $ty;

            #[inline]
            fn visit_newtype_struct<D>(&mut self, deserializer: &mut D) -> ::std::result::Result<Self::Value, D::Error>
                where D: ::serde::de::Deserializer,
            {
                let value = try!(::serde::de::Deserialize::deserialize(deserializer));
                Ok($type_ident(value))
            }

            #[inline]
            fn visit_seq<__V>(&mut self, mut visitor: __V) -> ::std::result::Result<$ty, __V::Error>
                where __V: ::serde::de::SeqVisitor,
            {
                $visit_seq_expr
            }
        }

<<<<<<< HEAD
        deserializer.deserialize_newtype_struct($type_name, $visitor_expr)
    })
=======
        deserializer.visit_newtype_struct($type_name, $visitor_expr)
    }))
>>>>>>> 8df841f0
}

fn deserialize_tuple_struct(
    cx: &ExtCtxt,
    builder: &aster::AstBuilder,
    type_ident: Ident,
    impl_generics: &ast::Generics,
    ty: P<ast::Ty>,
    fields: usize,
) -> Result<P<ast::Expr>, ()> {
    let where_clause = &impl_generics.where_clause;

    let (visitor_item, visitor_ty, visitor_expr, visitor_generics) = try!(deserialize_visitor(
        builder,
        impl_generics,
        vec![deserializer_ty_param(builder)],
        vec![deserializer_ty_arg(builder)],
    ));

    let visit_seq_expr = deserialize_seq(
        cx,
        builder,
        builder.path().id(type_ident).build(),
        fields,
    );

    let type_name = builder.expr().str(type_ident);

    Ok(quote_expr!(cx, {
        $visitor_item

        impl $visitor_generics ::serde::de::Visitor for $visitor_ty $where_clause {
            type Value = $ty;

            #[inline]
            fn visit_seq<__V>(&mut self, mut visitor: __V) -> ::std::result::Result<$ty, __V::Error>
                where __V: ::serde::de::SeqVisitor,
            {
                $visit_seq_expr
            }
        }

<<<<<<< HEAD
        deserializer.deserialize_tuple_struct($type_name, $fields, $visitor_expr)
    })
=======
        deserializer.visit_tuple_struct($type_name, $fields, $visitor_expr)
    }))
>>>>>>> 8df841f0
}

fn deserialize_seq(
    cx: &ExtCtxt,
    builder: &aster::AstBuilder,
    struct_path: ast::Path,
    fields: usize,
) -> P<ast::Expr> {
    let let_values: Vec<P<ast::Stmt>> = (0 .. fields)
        .map(|i| {
            let name = builder.id(format!("__field{}", i));
            quote_stmt!(cx,
                let $name = match try!(visitor.visit()) {
                    Some(value) => { value },
                    None => {
                        return Err(::serde::de::Error::end_of_stream());
                    }
                };
            ).unwrap()
        })
        .collect();

    let result = builder.expr().call()
        .build_path(struct_path)
        .with_args((0 .. fields).map(|i| builder.expr().id(format!("__field{}", i))))
        .build();

    quote_expr!(cx, {
        $let_values

        try!(visitor.end());

        Ok($result)
    })
}

fn deserialize_struct_as_seq(
    cx: &ExtCtxt,
    builder: &aster::AstBuilder,
    struct_path: ast::Path,
    fields: &[ast::StructField],
) -> Result<P<ast::Expr>, ()> {
    let let_values: Vec<P<ast::Stmt>> = (0 .. fields.len())
        .map(|i| {
            let name = builder.id(format!("__field{}", i));
            quote_stmt!(cx,
                let $name = match try!(visitor.visit()) {
                    Some(value) => { value },
                    None => {
                        return Err(::serde::de::Error::end_of_stream());
                    }
                };
            ).unwrap()
        })
        .collect();

    let result = builder.expr().struct_path(struct_path)
        .with_id_exprs(
            fields.iter()
                .enumerate()
                .map(|(i, field)| {
                    (
                        match field.node.kind {
                            ast::NamedField(name, _) => name.clone(),
                            ast::UnnamedField(_) => {
                                cx.span_bug(field.span, "struct contains unnamed fields")
                            }
                        },
                        builder.expr().id(format!("__field{}", i)),
                    )
                })
        )
        .build();

    Ok(quote_expr!(cx, {
        $let_values

        try!(visitor.end());

        Ok($result)
    }))
}

fn deserialize_struct(
    cx: &ExtCtxt,
    builder: &aster::AstBuilder,
    type_ident: Ident,
    impl_generics: &ast::Generics,
    ty: P<ast::Ty>,
    fields: &[ast::StructField],
<<<<<<< HEAD
    container_attrs: &ContainerAttrs,
) -> P<ast::Expr> {
=======
) -> Result<P<ast::Expr>, ()> {
>>>>>>> 8df841f0
    let where_clause = &impl_generics.where_clause;

    let (visitor_item, visitor_ty, visitor_expr, visitor_generics) = try!(deserialize_visitor(
        builder,
        &impl_generics,
        vec![deserializer_ty_param(builder)],
        vec![deserializer_ty_arg(builder)],
    ));

    let type_path = builder.path().id(type_ident).build();

    let visit_seq_expr = try!(deserialize_struct_as_seq(
        cx,
        builder,
        type_path.clone(),
        fields,
    ));

    let (field_visitor, fields_stmt, visit_map_expr) = try!(deserialize_struct_visitor(
        cx,
        builder,
        type_path.clone(),
        fields,
<<<<<<< HEAD
        container_attrs
    );
=======
    ));
>>>>>>> 8df841f0

    let type_name = builder.expr().str(type_ident);

    Ok(quote_expr!(cx, {
        $field_visitor

        $visitor_item

        impl $visitor_generics ::serde::de::Visitor for $visitor_ty $where_clause {
            type Value = $ty;

            #[inline]
            fn visit_seq<__V>(&mut self, mut visitor: __V) -> ::std::result::Result<$ty, __V::Error>
                where __V: ::serde::de::SeqVisitor,
            {
                $visit_seq_expr
            }

            #[inline]
            fn visit_map<__V>(&mut self, mut visitor: __V) -> ::std::result::Result<$ty, __V::Error>
                where __V: ::serde::de::MapVisitor,
            {
                $visit_map_expr
            }
        }

        $fields_stmt

<<<<<<< HEAD
        deserializer.deserialize_struct($type_name, FIELDS, $visitor_expr)
    })
=======
        deserializer.visit_struct($type_name, FIELDS, $visitor_expr)
    }))
>>>>>>> 8df841f0
}

fn deserialize_item_enum(
    cx: &ExtCtxt,
    builder: &aster::AstBuilder,
    type_ident: Ident,
    impl_generics: &ast::Generics,
    ty: P<ast::Ty>,
    enum_def: &EnumDef,
<<<<<<< HEAD
    container_attrs: &ContainerAttrs
) -> P<ast::Expr> {
=======
) -> Result<P<ast::Expr>, ()> {
>>>>>>> 8df841f0
    let where_clause = &impl_generics.where_clause;

    let type_name = builder.expr().str(type_ident);

    let variant_visitor = deserialize_field_visitor(
        cx,
        builder,
        enum_def.variants.iter()
            .map(|variant| {
                let expr = builder.expr().str(variant.node.name);
                 attr::FieldAttrsBuilder::new(cx, builder)
                    .name(expr)
                    .build()
            })
            .collect(),
        container_attrs,
    );

    let variants_expr = builder.expr().addr_of().slice()
        .with_exprs(
            enum_def.variants.iter()
                .map(|variant| {
                    builder.expr().str(variant.node.name)
                })
        )
        .build();

    let variants_stmt = quote_stmt!(cx,
        const VARIANTS: &'static [&'static str] = $variants_expr;
    ).unwrap();

    let ignored_arm = if !container_attrs.deny_unknown_fields() {
        Some(quote_arm!(cx, __Field::__ignore => { Err(::serde::de::Error::end_of_stream()) }))
    } else {
        None
    };

    // Match arms to extract a variant from a string
<<<<<<< HEAD
    let variant_arms: Vec<_> = enum_def.variants.iter()
        .enumerate()
        .map(|(i, variant)| {
            let variant_name = builder.pat().enum_()
                .id("__Field").id(format!("__field{}", i)).build()
                .build();

            let expr = deserialize_variant(
                cx,
                builder,
                type_ident,
                impl_generics,
                ty.clone(),
                variant,
                container_attrs,
            );

            quote_arm!(cx, $variant_name => { $expr })
        })
        .chain(ignored_arm.into_iter())
        .collect();

    let (visitor_item, visitor_ty, visitor_expr, visitor_generics) =
        deserialize_visitor(
=======
    let mut variant_arms = vec![];
    for (i, variant) in enum_def.variants.iter().enumerate() {
        let variant_name = builder.pat().enum_()
            .id("__Field").id(format!("__field{}", i)).build()
            .build();

        let expr = try!(deserialize_variant(
            cx,
>>>>>>> 8df841f0
            builder,
            type_ident,
            impl_generics,
            ty.clone(),
            variant,
        ));

        let arm = quote_arm!(cx, $variant_name => { $expr });
        variant_arms.push(arm);
    }

    let (visitor_item, visitor_ty, visitor_expr, visitor_generics) = try!(deserialize_visitor(
        builder,
        impl_generics,
        vec![deserializer_ty_param(builder)],
        vec![deserializer_ty_arg(builder)],
    ));

    Ok(quote_expr!(cx, {
        $variant_visitor

        $visitor_item

        impl $visitor_generics ::serde::de::EnumVisitor for $visitor_ty $where_clause {
            type Value = $ty;

            fn visit<__V>(&mut self, mut visitor: __V) -> ::std::result::Result<$ty, __V::Error>
                where __V: ::serde::de::VariantVisitor,
            {
                match try!(visitor.visit_variant()) {
                    $variant_arms
                }
            }
        }

        $variants_stmt

<<<<<<< HEAD
        deserializer.deserialize_enum($type_name, VARIANTS, $visitor_expr)
    })
=======
        deserializer.visit_enum($type_name, VARIANTS, $visitor_expr)
    }))
>>>>>>> 8df841f0
}

fn deserialize_variant(
    cx: &ExtCtxt,
    builder: &aster::AstBuilder,
    type_ident: Ident,
    generics: &ast::Generics,
    ty: P<ast::Ty>,
    variant: &ast::Variant,
<<<<<<< HEAD
    container_attrs: &ContainerAttrs,
) -> P<ast::Expr> {
=======
) -> Result<P<ast::Expr>, ()> {
>>>>>>> 8df841f0
    let variant_ident = variant.node.name;

    match variant.node.data {
        ast::VariantData::Unit(_) => {
            Ok(quote_expr!(cx, {
                try!(visitor.visit_unit());
                Ok($type_ident::$variant_ident)
            }))
        }
        ast::VariantData::Tuple(ref args, _) if args.len() == 1 => {
            Ok(quote_expr!(cx, {
                let val = try!(visitor.visit_newtype());
                Ok($type_ident::$variant_ident(val))
            }))
        }
        ast::VariantData::Tuple(ref fields, _) => {
            deserialize_tuple_variant(
                cx,
                builder,
                type_ident,
                variant_ident,
                generics,
                ty,
                fields.len(),
            )
        }
        ast::VariantData::Struct(ref fields, _) => {
            deserialize_struct_variant(
                cx,
                builder,
                type_ident,
                variant_ident,
                generics,
                ty,
                fields,
                container_attrs,
            )
        }
    }
}

fn deserialize_tuple_variant(
    cx: &ExtCtxt,
    builder: &aster::AstBuilder,
    type_ident: ast::Ident,
    variant_ident: ast::Ident,
    generics: &ast::Generics,
    ty: P<ast::Ty>,
    fields: usize,
) -> Result<P<ast::Expr>, ()> {
    let where_clause = &generics.where_clause;

    let (visitor_item, visitor_ty, visitor_expr, visitor_generics) = try!(deserialize_visitor(
        builder,
        generics,
        vec![deserializer_ty_param(builder)],
        vec![deserializer_ty_arg(builder)],
    ));

    let visit_seq_expr = deserialize_seq(
        cx,
        builder,
        builder.path().id(type_ident).id(variant_ident).build(),
        fields,
    );

    Ok(quote_expr!(cx, {
        $visitor_item

        impl $visitor_generics ::serde::de::Visitor for $visitor_ty $where_clause {
            type Value = $ty;

            fn visit_seq<__V>(&mut self, mut visitor: __V) -> ::std::result::Result<$ty, __V::Error>
                where __V: ::serde::de::SeqVisitor,
            {
                $visit_seq_expr
            }
        }

        visitor.visit_tuple($fields, $visitor_expr)
    }))
}

fn deserialize_struct_variant(
    cx: &ExtCtxt,
    builder: &aster::AstBuilder,
    type_ident: ast::Ident,
    variant_ident: ast::Ident,
    generics: &ast::Generics,
    ty: P<ast::Ty>,
    fields: &[ast::StructField],
<<<<<<< HEAD
    container_attrs: &ContainerAttrs,
) -> P<ast::Expr> {
=======
) -> Result<P<ast::Expr>, ()> {
>>>>>>> 8df841f0
    let where_clause = &generics.where_clause;

    let type_path = builder.path()
        .id(type_ident)
        .id(variant_ident)
        .build();

    let visit_seq_expr = try!(deserialize_struct_as_seq(
        cx,
        builder,
        type_path.clone(),
        fields,
    ));

    let (field_visitor, fields_stmt, field_expr) = try!(deserialize_struct_visitor(
        cx,
        builder,
        type_path,
        fields,
<<<<<<< HEAD
        container_attrs,
    );
=======
    ));
>>>>>>> 8df841f0

    let (visitor_item, visitor_ty, visitor_expr, visitor_generics) = try!(deserialize_visitor(
        builder,
        generics,
        vec![deserializer_ty_param(builder)],
        vec![deserializer_ty_arg(builder)],
    ));

    Ok(quote_expr!(cx, {
        $field_visitor

        $visitor_item

        impl $visitor_generics ::serde::de::Visitor for $visitor_ty $where_clause {
            type Value = $ty;

            #[inline]
            fn visit_seq<__V>(&mut self, mut visitor: __V) -> ::std::result::Result<$ty, __V::Error>
                where __V: ::serde::de::SeqVisitor,
            {
                $visit_seq_expr
            }

            #[inline]
            fn visit_map<__V>(&mut self, mut visitor: __V) -> ::std::result::Result<$ty, __V::Error>
                where __V: ::serde::de::MapVisitor,
            {
                $field_expr
            }
        }

        $fields_stmt

        visitor.visit_struct(FIELDS, $visitor_expr)
    }))
}

fn deserialize_field_visitor(
    cx: &ExtCtxt,
    builder: &aster::AstBuilder,
    field_attrs: Vec<attr::FieldAttrs>,
    container_attrs: &ContainerAttrs,
) -> Vec<P<ast::Item>> {
    // Create the field names for the fields.
    let field_idents: Vec<ast::Ident> = (0 .. field_attrs.len())
        .map(|i| builder.id(format!("__field{}", i)))
        .collect();

    let ignore_variant = if !container_attrs.deny_unknown_fields() {
        let skip_ident = builder.id("__ignore");
        Some(builder.variant(skip_ident).unit())
    } else {
        None
    };

    let field_enum = builder.item()
        .attr().allow(&["non_camel_case_types"])
        .enum_("__Field")
        .with_variants(
            field_idents.iter().map(|field_ident| {
                builder.variant(field_ident).unit()
            })
        )
        .with_variants(ignore_variant.into_iter())
        .build();

    let index_field_arms: Vec<_> = field_idents.iter()
        .enumerate()
        .map(|(field_index, field_ident)| {
            quote_arm!(cx, $field_index => { Ok(__Field::$field_ident) })
        })
        .collect();

    let index_body = quote_expr!(cx,
        match value {
            $index_field_arms
            _ => { Err(::serde::de::Error::syntax("expected a field")) }
        }
    );

    // A set of all the formats that have specialized field attributes
    let formats = field_attrs.iter()
        .fold(HashSet::new(), |mut set, field_expr| {
            set.extend(field_expr.formats());
            set
        });

    // Match arms to extract a field from a string
    let default_field_arms: Vec<_> = field_idents.iter()
        .zip(field_attrs.iter())
        .map(|(field_ident, field_expr)| {
            let expr = field_expr.default_key_expr();
            quote_arm!(cx, $expr => { Ok(__Field::$field_ident) })
        })
        .collect();

    let fallthrough_arm_expr = if !container_attrs.deny_unknown_fields() {
        quote_expr!(cx, Ok(__Field::__ignore))
    } else {
        quote_expr!(cx, Err(::serde::de::Error::unknown_field(value)))
    };

    let str_body = if formats.is_empty() {
        // No formats specific attributes, so no match on format required
        quote_expr!(cx,
            match value {
                $default_field_arms
                _ => { $fallthrough_arm_expr }
            })
    } else {
        let field_arms: Vec<_> = formats.iter()
            .map(|fmt| {
                field_idents.iter()
                    .zip(field_attrs.iter())
                    .map(|(field_ident, field_expr)| {
                        let expr = field_expr.key_expr(fmt);
                        quote_arm!(cx, $expr => { Ok(__Field::$field_ident) })
                    })
                    .collect::<Vec<_>>()
            })
            .collect();

        let fmt_matches: Vec<_> = formats.iter()
            .zip(field_arms.iter())
            .map(|(ref fmt, ref arms)| {
                quote_arm!(cx, $fmt => {
                    match value {
                        $arms
                        _ => {
                            $fallthrough_arm_expr
                        }
                    }})
            })
            .collect();

        quote_expr!(cx,
            match __D::format() {
                $fmt_matches
                _ => match value {
                    $default_field_arms
                    _ => $fallthrough_arm_expr
                }
            }
        )
    };

    let impl_item = quote_item!(cx,
        impl ::serde::de::Deserialize for __Field {
            #[inline]
            fn deserialize<D>(deserializer: &mut D) -> ::std::result::Result<__Field, D::Error>
                where D: ::serde::de::Deserializer,
            {
                use std::marker::PhantomData;

                struct __FieldVisitor<D> {
                    phantom: PhantomData<D>
                }

                impl<__D> ::serde::de::Visitor for __FieldVisitor<__D>
                    where __D: ::serde::de::Deserializer
                {
                    type Value = __Field;

                    fn visit_usize<E>(&mut self, value: usize) -> ::std::result::Result<__Field, E>
                        where E: ::serde::de::Error,
                    {
                        $index_body
                    }

                    fn visit_str<E>(&mut self, value: &str) -> ::std::result::Result<__Field, E>
                        where E: ::serde::de::Error,
                    {
                        $str_body
                    }

                    fn visit_bytes<E>(&mut self, value: &[u8]) -> ::std::result::Result<__Field, E>
                        where E: ::serde::de::Error,
                    {
                        // TODO: would be better to generate a byte string literal match
                        match ::std::str::from_utf8(value) {
                            Ok(s) => self.visit_str(s),
                            _ => {
                                Err(
                                    ::serde::de::Error::syntax(
                                        "could not convert a byte string to a String"
                                    )
                                )
                            }
                        }
                    }
                }

                deserializer.deserialize(__FieldVisitor::<D>{ phantom: PhantomData })
            }
        }
    ).unwrap();

    vec![field_enum, impl_item]
}

fn deserialize_struct_visitor(
    cx: &ExtCtxt,
    builder: &aster::AstBuilder,
    struct_path: ast::Path,
    fields: &[ast::StructField],
<<<<<<< HEAD
    container_attrs: &ContainerAttrs,
) -> (Vec<P<ast::Item>>, P<ast::Stmt>, P<ast::Expr>) {
    let field_visitor = deserialize_field_visitor(
        cx,
        builder,
        field::struct_field_attrs(cx, builder, fields),
        container_attrs
=======
) -> Result<(Vec<P<ast::Item>>, P<ast::Stmt>, P<ast::Expr>), ()> {
    let field_visitor = deserialize_field_visitor(
        cx,
        builder,
        try!(field::struct_field_attrs(cx, builder, fields)),
>>>>>>> 8df841f0
    );

    let visit_map_expr = try!(deserialize_map(
        cx,
        builder,
        struct_path,
        fields,
<<<<<<< HEAD
        container_attrs,
    );
=======
    ));
>>>>>>> 8df841f0

    let fields_expr = builder.expr().addr_of().slice()
        .with_exprs(
            fields.iter()
                .map(|field| {
                    match field.node.kind {
                        ast::NamedField(name, _) => builder.expr().str(name),
                        ast::UnnamedField(_) => {
                            cx.span_bug(field.span, "struct contains unnamed fields")
                        }
                    }
                })
        )
        .build();

    let fields_stmt = quote_stmt!(cx,
        const FIELDS: &'static [&'static str] = $fields_expr;
    ).unwrap();

    Ok((field_visitor, fields_stmt, visit_map_expr))
}

fn deserialize_map(
    cx: &ExtCtxt,
    builder: &aster::AstBuilder,
    struct_path: ast::Path,
    fields: &[ast::StructField],
<<<<<<< HEAD
    container_attrs: &ContainerAttrs,
) -> P<ast::Expr> {
=======
) -> Result<P<ast::Expr>, ()> {
>>>>>>> 8df841f0
    // Create the field names for the fields.
    let field_names: Vec<ast::Ident> = (0 .. fields.len())
        .map(|i| builder.id(format!("__field{}", i)))
        .collect();

    // Declare each field.
    let let_values: Vec<P<ast::Stmt>> = field_names.iter()
        .map(|field_name| quote_stmt!(cx, let mut $field_name = None;).unwrap())
        .collect();


    // Visit ignored values to consume them
    let ignored_arm = if !container_attrs.deny_unknown_fields() {
        Some(quote_arm!(cx,
            _ => { try!(visitor.visit_value::<::serde::de::impls::IgnoredAny>()); }
        ))
    } else {
        None
    };

    // Match arms to extract a value for a field.
    let value_arms: Vec<ast::Arm> = field_names.iter()
        .map(|field_name| {
            quote_arm!(cx,
                __Field::$field_name => {
                    $field_name = Some(try!(visitor.visit_value()));
                }
            )
        })
        .chain(ignored_arm.into_iter())
        .collect();

    let field_attrs = try!(field::struct_field_attrs(cx, builder, fields));

    let extract_values: Vec<P<ast::Stmt>> = field_names.iter()
        .zip(field_attrs.iter())
        .map(|(field_name, field_attr)| {
            let missing_expr = if field_attr.use_default() {
                quote_expr!(cx, ::std::default::Default::default())
            } else {
                let formats = field_attr.formats();
                let arms : Vec<_> = formats.iter()
                    .map(|format| {
                        let key_expr = field_attr.key_expr(format);
                        quote_arm!(cx, $format => { $key_expr })
                    })
                    .collect();
                let default = field_attr.default_key_expr();
                if arms.is_empty() {
                    quote_expr!(cx, try!(visitor.missing_field($default)))
                } else {
                    quote_expr!(
                        cx,
                        try!(visitor.missing_field(
                            match __D::format() {
                                $arms
                                _ => { $default }
                            })))
                }
            };

            quote_stmt!(cx,
                let $field_name = match $field_name {
                    Some($field_name) => $field_name,
                    None => $missing_expr
                };
            ).unwrap()
        })
        .collect();

    let result = builder.expr().struct_path(struct_path)
        .with_id_exprs(
            fields.iter()
                .zip(field_names.iter())
                .map(|(field, field_name)| {
                    (
                        match field.node.kind {
                            ast::NamedField(name, _) => name.clone(),
                            ast::UnnamedField(_) => {
                                cx.span_bug(field.span, "struct contains unnamed fields")
                            }
                        },
                        builder.expr().id(field_name),
                    )
                })
        )
        .build();

    Ok(quote_expr!(cx, {
        $let_values

        while let Some(key) = try!(visitor.visit_key()) {
            match key {
                $value_arms
            }
        }

        $extract_values

        try!(visitor.end());

        Ok($result)
    }))
}<|MERGE_RESOLUTION|>--- conflicted
+++ resolved
@@ -86,15 +86,8 @@
     item: &Item,
     impl_generics: &ast::Generics,
     ty: P<ast::Ty>,
-<<<<<<< HEAD
-) -> P<ast::Expr> {
-    let container_attrs = field::container_attrs(cx, item);
-=======
 ) -> Result<P<ast::Expr>, ()> {
-    // Note: While we don't have any container attributes, we still want to try to
-    // parse them so we can report a proper error if we get passed an unknown attribute.
-    let _ = try!(field::container_attrs(cx, item));
->>>>>>> 8df841f0
+    let container_attrs = try!(field::container_attrs(cx, item));
 
     match item.node {
         ast::ItemStruct(ref variant_data, _) => {
@@ -135,12 +128,8 @@
     ty: P<ast::Ty>,
     span: Span,
     variant_data: &ast::VariantData,
-<<<<<<< HEAD
     container_attrs: &ContainerAttrs,
-) -> P<ast::Expr> {
-=======
 ) -> Result<P<ast::Expr>, ()> {
->>>>>>> 8df841f0
     match *variant_data {
         ast::VariantData::Unit(_) => {
             deserialize_unit_struct(
@@ -301,13 +290,8 @@
             }
         }
 
-<<<<<<< HEAD
         deserializer.deserialize_unit_struct($type_name, __Visitor)
-    })
-=======
-        deserializer.visit_unit_struct($type_name, __Visitor)
     }))
->>>>>>> 8df841f0
 }
 
 fn deserialize_newtype_struct(
@@ -357,13 +341,8 @@
             }
         }
 
-<<<<<<< HEAD
         deserializer.deserialize_newtype_struct($type_name, $visitor_expr)
-    })
-=======
-        deserializer.visit_newtype_struct($type_name, $visitor_expr)
     }))
->>>>>>> 8df841f0
 }
 
 fn deserialize_tuple_struct(
@@ -406,13 +385,8 @@
             }
         }
 
-<<<<<<< HEAD
         deserializer.deserialize_tuple_struct($type_name, $fields, $visitor_expr)
-    })
-=======
-        deserializer.visit_tuple_struct($type_name, $fields, $visitor_expr)
     }))
->>>>>>> 8df841f0
 }
 
 fn deserialize_seq(
@@ -503,12 +477,8 @@
     impl_generics: &ast::Generics,
     ty: P<ast::Ty>,
     fields: &[ast::StructField],
-<<<<<<< HEAD
     container_attrs: &ContainerAttrs,
-) -> P<ast::Expr> {
-=======
 ) -> Result<P<ast::Expr>, ()> {
->>>>>>> 8df841f0
     let where_clause = &impl_generics.where_clause;
 
     let (visitor_item, visitor_ty, visitor_expr, visitor_generics) = try!(deserialize_visitor(
@@ -532,12 +502,8 @@
         builder,
         type_path.clone(),
         fields,
-<<<<<<< HEAD
         container_attrs
-    );
-=======
     ));
->>>>>>> 8df841f0
 
     let type_name = builder.expr().str(type_ident);
 
@@ -566,13 +532,8 @@
 
         $fields_stmt
 
-<<<<<<< HEAD
         deserializer.deserialize_struct($type_name, FIELDS, $visitor_expr)
-    })
-=======
-        deserializer.visit_struct($type_name, FIELDS, $visitor_expr)
     }))
->>>>>>> 8df841f0
 }
 
 fn deserialize_item_enum(
@@ -582,12 +543,8 @@
     impl_generics: &ast::Generics,
     ty: P<ast::Ty>,
     enum_def: &EnumDef,
-<<<<<<< HEAD
     container_attrs: &ContainerAttrs
-) -> P<ast::Expr> {
-=======
 ) -> Result<P<ast::Expr>, ()> {
->>>>>>> 8df841f0
     let where_clause = &impl_generics.where_clause;
 
     let type_name = builder.expr().str(type_ident);
@@ -626,32 +583,6 @@
     };
 
     // Match arms to extract a variant from a string
-<<<<<<< HEAD
-    let variant_arms: Vec<_> = enum_def.variants.iter()
-        .enumerate()
-        .map(|(i, variant)| {
-            let variant_name = builder.pat().enum_()
-                .id("__Field").id(format!("__field{}", i)).build()
-                .build();
-
-            let expr = deserialize_variant(
-                cx,
-                builder,
-                type_ident,
-                impl_generics,
-                ty.clone(),
-                variant,
-                container_attrs,
-            );
-
-            quote_arm!(cx, $variant_name => { $expr })
-        })
-        .chain(ignored_arm.into_iter())
-        .collect();
-
-    let (visitor_item, visitor_ty, visitor_expr, visitor_generics) =
-        deserialize_visitor(
-=======
     let mut variant_arms = vec![];
     for (i, variant) in enum_def.variants.iter().enumerate() {
         let variant_name = builder.pat().enum_()
@@ -660,17 +591,18 @@
 
         let expr = try!(deserialize_variant(
             cx,
->>>>>>> 8df841f0
             builder,
             type_ident,
             impl_generics,
             ty.clone(),
             variant,
+            container_attrs,
         ));
 
         let arm = quote_arm!(cx, $variant_name => { $expr });
         variant_arms.push(arm);
     }
+    variant_arms.extend(ignored_arm.into_iter());
 
     let (visitor_item, visitor_ty, visitor_expr, visitor_generics) = try!(deserialize_visitor(
         builder,
@@ -698,13 +630,8 @@
 
         $variants_stmt
 
-<<<<<<< HEAD
         deserializer.deserialize_enum($type_name, VARIANTS, $visitor_expr)
-    })
-=======
-        deserializer.visit_enum($type_name, VARIANTS, $visitor_expr)
     }))
->>>>>>> 8df841f0
 }
 
 fn deserialize_variant(
@@ -714,12 +641,8 @@
     generics: &ast::Generics,
     ty: P<ast::Ty>,
     variant: &ast::Variant,
-<<<<<<< HEAD
     container_attrs: &ContainerAttrs,
-) -> P<ast::Expr> {
-=======
 ) -> Result<P<ast::Expr>, ()> {
->>>>>>> 8df841f0
     let variant_ident = variant.node.name;
 
     match variant.node.data {
@@ -811,12 +734,8 @@
     generics: &ast::Generics,
     ty: P<ast::Ty>,
     fields: &[ast::StructField],
-<<<<<<< HEAD
     container_attrs: &ContainerAttrs,
-) -> P<ast::Expr> {
-=======
 ) -> Result<P<ast::Expr>, ()> {
->>>>>>> 8df841f0
     let where_clause = &generics.where_clause;
 
     let type_path = builder.path()
@@ -836,12 +755,8 @@
         builder,
         type_path,
         fields,
-<<<<<<< HEAD
         container_attrs,
-    );
-=======
     ));
->>>>>>> 8df841f0
 
     let (visitor_item, visitor_ty, visitor_expr, visitor_generics) = try!(deserialize_visitor(
         builder,
@@ -1047,21 +962,13 @@
     builder: &aster::AstBuilder,
     struct_path: ast::Path,
     fields: &[ast::StructField],
-<<<<<<< HEAD
     container_attrs: &ContainerAttrs,
-) -> (Vec<P<ast::Item>>, P<ast::Stmt>, P<ast::Expr>) {
-    let field_visitor = deserialize_field_visitor(
-        cx,
-        builder,
-        field::struct_field_attrs(cx, builder, fields),
-        container_attrs
-=======
 ) -> Result<(Vec<P<ast::Item>>, P<ast::Stmt>, P<ast::Expr>), ()> {
     let field_visitor = deserialize_field_visitor(
         cx,
         builder,
         try!(field::struct_field_attrs(cx, builder, fields)),
->>>>>>> 8df841f0
+        container_attrs
     );
 
     let visit_map_expr = try!(deserialize_map(
@@ -1069,12 +976,8 @@
         builder,
         struct_path,
         fields,
-<<<<<<< HEAD
         container_attrs,
-    );
-=======
     ));
->>>>>>> 8df841f0
 
     let fields_expr = builder.expr().addr_of().slice()
         .with_exprs(
@@ -1102,12 +1005,8 @@
     builder: &aster::AstBuilder,
     struct_path: ast::Path,
     fields: &[ast::StructField],
-<<<<<<< HEAD
     container_attrs: &ContainerAttrs,
-) -> P<ast::Expr> {
-=======
 ) -> Result<P<ast::Expr>, ()> {
->>>>>>> 8df841f0
     // Create the field names for the fields.
     let field_names: Vec<ast::Ident> = (0 .. fields.len())
         .map(|i| builder.id(format!("__field{}", i)))
